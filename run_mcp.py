from fastapi import FastAPI, HTTPException

from mcp_stuff.mcp_llm_engine import MCP_ChatBot
<<<<<<< HEAD
from mcp_stuff.functions import get_shipments_by_courier_contact
=======
from gmail_integration.gmail_client import Email, GmailClient
>>>>>>> 6f807cac

app = FastAPI()
chatbot = MCP_ChatBot()

gmail_client = GmailClient(
    credentials_file="gmail_integration/credentials.json",
    token_file="gmail_integration/token.json",
)


@app.post("/query")
async def process_query(query: str):
    try:
        result = await chatbot.connect_to_server_and_run(query=query)
        return {"response": result}
    except Exception as e:
        raise HTTPException(status_code=500, detail=str(e))
    

@app.get("/get_courier_shipments")
async def get_courier_shipments(contact_number: str):
    try:

        result = get_shipments_by_courier_contact(contact_number)

        filtered_shipments = []

        for shipment in result:
            shpmt = shipment.to_dict()
            filtered_shipments.append({
                "shipment_id": shpmt["shipment_id"],
                "shipment_status": shpmt["shipment_status"],
                "eta": shpmt["eta"],
                "delivery_date": shpmt["delivery_date"],
                "dest_address": shpmt["dest_address"],
                "source_address": shpmt["source_address"],
            })
        return {"response": filtered_shipments}
    
    except Exception as e:
        raise HTTPException(status_code=500, detail=str(e))
    

@app.post("/courier_shipment_updates")
async def courier_shipment_updates(phone_number: str, shipment_query: str):
    try:
<<<<<<< HEAD
        result = await chatbot.connect_to_server_and_run(query=shipment_query)
        return {"response": result}
=======
        # TODO: Add actual logic
        # result = await chatbot.connect_to_server_and_run(query=query)
        msg = "Updated shipment eta to 2025-06-27 18:24:32.121214"
        
        gmail_client.send_email(
            to_email="example@gmail.com",  # Replace with actual email format for phone number
            subject="Shipment Update",
            body=msg,
        )
        return {"response": msg}
>>>>>>> 6f807cac
    except Exception as e:
        raise HTTPException(status_code=500, detail=str(e))


if __name__ == "__main__":
    import uvicorn
    uvicorn.run(app, host="0.0.0.0", port=8000)<|MERGE_RESOLUTION|>--- conflicted
+++ resolved
@@ -1,11 +1,8 @@
 from fastapi import FastAPI, HTTPException
 
 from mcp_stuff.mcp_llm_engine import MCP_ChatBot
-<<<<<<< HEAD
 from mcp_stuff.functions import get_shipments_by_courier_contact
-=======
 from gmail_integration.gmail_client import Email, GmailClient
->>>>>>> 6f807cac
 
 app = FastAPI()
 chatbot = MCP_ChatBot()
@@ -52,13 +49,7 @@
 @app.post("/courier_shipment_updates")
 async def courier_shipment_updates(phone_number: str, shipment_query: str):
     try:
-<<<<<<< HEAD
         result = await chatbot.connect_to_server_and_run(query=shipment_query)
-        return {"response": result}
-=======
-        # TODO: Add actual logic
-        # result = await chatbot.connect_to_server_and_run(query=query)
-        msg = "Updated shipment eta to 2025-06-27 18:24:32.121214"
         
         gmail_client.send_email(
             to_email="example@gmail.com",  # Replace with actual email format for phone number
@@ -66,7 +57,6 @@
             body=msg,
         )
         return {"response": msg}
->>>>>>> 6f807cac
     except Exception as e:
         raise HTTPException(status_code=500, detail=str(e))
 
