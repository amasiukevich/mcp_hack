import os
from typing import Any, Dict, Optional

<<<<<<< HEAD
=======
from database.data_schema import Shipment
>>>>>>> 67b81010
from dotenv import load_dotenv
from mcp.server.fastmcp import FastMCP
from sqlalchemy import create_engine
from sqlalchemy.exc import SQLAlchemyError
from sqlalchemy.orm import sessionmaker

from mcp_stuff.data_schema import Shipment

load_dotenv()

mcp = FastMCP("TMS MCP")


@mcp.tool()
def get_shipment_by_id(shipment_id: int) -> Optional[Dict[Any, Any]]:
    """
    Retrieve a shipment record from the database by its ID.

    Args:
        db (Session): SQLAlchemy database session
        shipment_id (int): Unique identifier of the shipment

    Returns:
        Optional[Dict[Any, Any]]: Dictionary containing shipment details if found, None otherwise

    Raises:
        SQLAlchemyError: If there's any database-related error
    """
    engine = create_engine(
        os.getenv("DB_PATH"),
        connect_args={"check_same_thread": False},  # Required for SQLite
    )
    SessionClass = sessionmaker(bind=engine)
    db = SessionClass()

    try:
        shipment = (
            db.query(Shipment).filter(Shipment.shipment_id == shipment_id).first()
        )

        if not shipment:
            return None

        return shipment.to_dict()  # Assuming your model has a to_dict method

    except SQLAlchemyError as e:
        # Log the error here if you have a logging system
        raise SQLAlchemyError(
            f"Error retrieving shipment with ID {shipment_id}: {str(e)}"
        )


@mcp.tool()
def get_shipment_by_bol_id(bol_id: int) -> Optional[Dict[Any, Any]]:
    """
    Retrieve a shipment record from the database by its BOL ID.

    Args:
        db (Session): SQLAlchemy database session
        bol_id (str): Unique identifier of the BOL

    Returns:
        Optional[Dict[Any, Any]]: Dictionary containing shipment details if found, None otherwise

    Raises:
        SQLAlchemyError: If there's any database-related error
    """

    engine = create_engine(
        os.getenv("DB_PATH"),
        connect_args={"check_same_thread": False},  # Required for SQLite
    )
    SessionClass = sessionmaker(bind=engine)
    db = SessionClass()

    try:
        shipment = db.query(Shipment).filter(Shipment.bol_doc_id == bol_id).first()

        if not shipment:
            return None

        return shipment.to_dict()  # Assuming your model has a to_dict method
    except SQLAlchemyError as e:
        # Log the error here if you have a logging system
        raise SQLAlchemyError(
            f"Error retrieving shipment with BOL ID {bol_id}: {str(e)}"
        )


if __name__ == "__main__":
    mcp.run()<|MERGE_RESOLUTION|>--- conflicted
+++ resolved
@@ -1,10 +1,8 @@
 import os
 from typing import Any, Dict, Optional
 
-<<<<<<< HEAD
-=======
+
 from database.data_schema import Shipment
->>>>>>> 67b81010
 from dotenv import load_dotenv
 from mcp.server.fastmcp import FastMCP
 from sqlalchemy import create_engine
